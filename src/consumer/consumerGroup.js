const sleep = require('../utils/sleep')
const websiteUrl = require('../utils/websiteUrl')
const arrayDiff = require('../utils/arrayDiff')
const flatMap = require('../utils/flatMap')
const createRetry = require('../retry')
const sharedPromiseTo = require('../utils/sharedPromiseTo')

const OffsetManager = require('./offsetManager')
const Batch = require('./batch')
const SeekOffsets = require('./seekOffsets')
const SubscriptionState = require('./subscriptionState')
const {
  events: { GROUP_JOIN, HEARTBEAT, CONNECT, RECEIVED_UNSUBSCRIBED_TOPICS },
} = require('./instrumentationEvents')
const { MemberAssignment } = require('./assignerProtocol')
const {
  KafkaJSError,
  KafkaJSNonRetriableError,
  KafkaJSStaleTopicMetadataAssignment,
  isRebalancing,
} = require('../errors')
const fetchManager = require('./fetchManager')

const { keys } = Object

const STALE_METADATA_ERRORS = [
  'LEADER_NOT_AVAILABLE',
  // Fetch before v9 uses NOT_LEADER_FOR_PARTITION
  'NOT_LEADER_FOR_PARTITION',
  // Fetch after v9 uses {FENCED,UNKNOWN}_LEADER_EPOCH
  'FENCED_LEADER_EPOCH',
  'UNKNOWN_LEADER_EPOCH',
  'UNKNOWN_TOPIC_OR_PARTITION',
]

const PRIVATE = {
  JOIN: Symbol('private:ConsumerGroup:join'),
  SYNC: Symbol('private:ConsumerGroup:sync'),
  HEARTBEAT: Symbol('private:ConsumerGroup:heartbeat'),
  SHAREDHEARTBEAT: Symbol('private:ConsumerGroup:sharedHeartbeat'),
}

module.exports = class ConsumerGroup {
  constructor({
    retry,
    cluster,
    groupId,
    topics,
    topicConfigurations,
    logger,
    instrumentationEmitter,
    assigners,
    sessionTimeout,
    rebalanceTimeout,
    maxBytesPerPartition,
    minBytes,
    maxBytes,
    maxWaitTimeInMs,
    autoCommit,
    autoCommitInterval,
    autoCommitThreshold,
    isolationLevel,
    rackId,
    metadataMaxAge,
    concurrency,
  }) {
    /** @type {import("../../types").Cluster} */
    this.cluster = cluster
    this.groupId = groupId
    this.topics = topics
    this.topicsSubscribed = topics
    this.topicConfigurations = topicConfigurations
    this.logger = logger.namespace('ConsumerGroup')
    this.instrumentationEmitter = instrumentationEmitter
    this.retrier = createRetry(Object.assign({}, retry))
    this.assigners = assigners
    this.sessionTimeout = sessionTimeout
    this.rebalanceTimeout = rebalanceTimeout
    this.maxBytesPerPartition = maxBytesPerPartition
    this.minBytes = minBytes
    this.maxBytes = maxBytes
    this.maxWaitTime = maxWaitTimeInMs
    this.autoCommit = autoCommit
    this.autoCommitInterval = autoCommitInterval
    this.autoCommitThreshold = autoCommitThreshold
    this.isolationLevel = isolationLevel
    this.rackId = rackId
    this.metadataMaxAge = metadataMaxAge
    this.concurrency = concurrency

    this.seekOffset = new SeekOffsets()
    this.coordinator = null
    this.generationId = null
    this.leaderId = null
    this.memberId = null
    this.members = null
    this.groupProtocol = null

    this.partitionsPerSubscribedTopic = null
    /**
     * Preferred read replica per topic and partition
     *
     * Each of the partitions tracks the preferred read replica (`nodeId`) and a timestamp
     * until when that preference is valid.
     *
     * @type {{[topicName: string]: {[partition: number]: {nodeId: number, expireAt: number}}}}
     */
    this.preferredReadReplicasPerTopicPartition = {}
    this.offsetManager = null
    this.subscriptionState = new SubscriptionState()

    this.lastRequest = Date.now()

    this[PRIVATE.SHAREDHEARTBEAT] = sharedPromiseTo(async ({ interval }) => {
      const { groupId, generationId, memberId } = this
      const now = Date.now()

      if (memberId && now >= this.lastRequest + interval) {
        const payload = {
          groupId,
          memberId,
          groupGenerationId: generationId,
        }

        await this.coordinator.heartbeat(payload)
        this.instrumentationEmitter.emit(HEARTBEAT, payload)
        this.lastRequest = Date.now()
      }
    })
  }

  isLeader() {
    return this.leaderId && this.memberId === this.leaderId
  }

  async connect() {
    await this.cluster.connect()
    this.instrumentationEmitter.emit(CONNECT)
    await this.cluster.refreshMetadataIfNecessary()
  }

  async [PRIVATE.JOIN]() {
    const { groupId, sessionTimeout, rebalanceTimeout } = this

    this.coordinator = await this.cluster.findGroupCoordinator({ groupId })

    const groupData = await this.coordinator.joinGroup({
      groupId,
      sessionTimeout,
      rebalanceTimeout,
      memberId: this.memberId || '',
      groupProtocols: this.assigners.map(assigner =>
        assigner.protocol({
          topics: this.topicsSubscribed,
        })
      ),
    })

    this.generationId = groupData.generationId
    this.leaderId = groupData.leaderId
    this.memberId = groupData.memberId
    this.members = groupData.members
    this.groupProtocol = groupData.groupProtocol
  }

  async leave() {
    const { groupId, memberId } = this

    if (memberId) {
      await this.coordinator.leaveGroup({ groupId, memberId })
      this.memberId = null
    }
  }

  async [PRIVATE.SYNC]() {
    let assignment = []
    const {
      groupId,
      generationId,
      memberId,
      members,
      groupProtocol,
      topics,
      topicsSubscribed,
      coordinator,
    } = this

    if (this.isLeader()) {
      this.logger.debug('Chosen as group leader', { groupId, generationId, memberId, topics })
      const assigner = this.assigners.find(({ name }) => name === groupProtocol)

      if (!assigner) {
        throw new KafkaJSNonRetriableError(
          `Unsupported partition assigner "${groupProtocol}", the assigner wasn't found in the assigners list`
        )
      }

      await this.cluster.refreshMetadata()
      assignment = await assigner.assign({ members, topics: topicsSubscribed })

      this.logger.debug('Group assignment', {
        groupId,
        generationId,
        groupProtocol,
        assignment,
        topics: topicsSubscribed,
      })
    }

    // Keep track of the partitions for the subscribed topics
    this.partitionsPerSubscribedTopic = this.generatePartitionsPerSubscribedTopic()
    const { memberAssignment } = await this.coordinator.syncGroup({
      groupId,
      generationId,
      memberId,
      groupAssignment: assignment,
    })

    const decodedMemberAssignment = MemberAssignment.decode(memberAssignment)
    const decodedAssignment =
      decodedMemberAssignment != null ? decodedMemberAssignment.assignment : {}

    this.logger.debug('Received assignment', {
      groupId,
      generationId,
      memberId,
      memberAssignment: decodedAssignment,
    })

    const assignedTopics = keys(decodedAssignment)
    const topicsNotSubscribed = arrayDiff(assignedTopics, topicsSubscribed)

    if (topicsNotSubscribed.length > 0) {
      const payload = {
        groupId,
        generationId,
        memberId,
        assignedTopics,
        topicsSubscribed,
        topicsNotSubscribed,
      }

      this.instrumentationEmitter.emit(RECEIVED_UNSUBSCRIBED_TOPICS, payload)
      this.logger.warn('Consumer group received unsubscribed topics', {
        ...payload,
        helpUrl: websiteUrl(
          'docs/faq',
          'why-am-i-receiving-messages-for-topics-i-m-not-subscribed-to'
        ),
      })
    }

    // Remove unsubscribed topics from the list
    const safeAssignment = arrayDiff(assignedTopics, topicsNotSubscribed)
    const currentMemberAssignment = safeAssignment.map(topic => ({
      topic,
      partitions: decodedAssignment[topic],
    }))

    // Check if the consumer is aware of all assigned partitions
    for (const assignment of currentMemberAssignment) {
      const { topic, partitions: assignedPartitions } = assignment
      const knownPartitions = this.partitionsPerSubscribedTopic.get(topic)
      const isAwareOfAllAssignedPartitions = assignedPartitions.every(partition =>
        knownPartitions.includes(partition)
      )

      if (!isAwareOfAllAssignedPartitions) {
        this.logger.warn('Consumer is not aware of all assigned partitions, refreshing metadata', {
          groupId,
          generationId,
          memberId,
          topic,
          knownPartitions,
          assignedPartitions,
        })

        // If the consumer is not aware of all assigned partitions, refresh metadata
        // and update the list of partitions per subscribed topic. It's enough to perform
        // this operation once since refresh metadata will update metadata for all topics
        await this.cluster.refreshMetadata()
        this.partitionsPerSubscribedTopic = this.generatePartitionsPerSubscribedTopic()
        break
      }
    }

    this.topics = currentMemberAssignment.map(({ topic }) => topic)
    this.subscriptionState.assign(currentMemberAssignment)
    this.offsetManager = new OffsetManager({
      cluster: this.cluster,
      topicConfigurations: this.topicConfigurations,
      instrumentationEmitter: this.instrumentationEmitter,
      memberAssignment: currentMemberAssignment.reduce(
        (partitionsByTopic, { topic, partitions }) => ({
          ...partitionsByTopic,
          [topic]: partitions,
        }),
        {}
      ),
      autoCommit: this.autoCommit,
      autoCommitInterval: this.autoCommitInterval,
      autoCommitThreshold: this.autoCommitThreshold,
      coordinator,
      groupId,
      generationId,
      memberId,
    })

    this.fetchManager = fetchManager({
      instrumentationEmitter: this.instrumentationEmitter,
      concurrency: this.concurrency,
      nodeIds: this.cluster.getNodeIds(),
      fetch: this.fetch.bind(this),
    })
    this.fetchManager.assign(currentMemberAssignment)
  }

  joinAndSync() {
    const startJoin = Date.now()
    return this.retrier(async bail => {
      try {
        await this[PRIVATE.JOIN]()
        await this[PRIVATE.SYNC]()

        const memberAssignment = this.assigned().reduce(
          (result, { topic, partitions }) => ({ ...result, [topic]: partitions }),
          {}
        )

        const payload = {
          groupId: this.groupId,
          memberId: this.memberId,
          leaderId: this.leaderId,
          isLeader: this.isLeader(),
          memberAssignment,
          groupProtocol: this.groupProtocol,
          duration: Date.now() - startJoin,
        }

        this.instrumentationEmitter.emit(GROUP_JOIN, payload)
        this.logger.info('Consumer has joined the group', payload)
      } catch (e) {
        if (isRebalancing(e)) {
          // Rebalance in progress isn't a retriable protocol error since the consumer
          // has to go through find coordinator and join again before it can
          // actually retry the operation. We wrap the original error in a retriable error
          // here instead in order to restart the join + sync sequence using the retrier.
          throw new KafkaJSError(e)
        }

        bail(e)
      }
    })
  }

  async nextBatch(runnerId, callback) {
    return this.fetchManager.next({ runnerId, callback })
  }

  /**
   * @param {import("../../types").TopicPartition} topicPartition
   */
  resetOffset({ topic, partition }) {
    this.offsetManager.resetOffset({ topic, partition })
  }

  /**
   * @param {import("../../types").TopicPartitionOffset} topicPartitionOffset
   */
  resolveOffset({ topic, partition, offset }) {
    this.offsetManager.resolveOffset({ topic, partition, offset })
  }

  /**
   * Update the consumer offset for the given topic/partition. This will be used
   * on the next fetch. If this API is invoked for the same topic/partition more
   * than once, the latest offset will be used on the next fetch.
   *
   * @param {import("../../types").TopicPartitionOffset} topicPartitionOffset
   */
  seek({ topic, partition, offset }) {
    this.seekOffset.set(topic, partition, offset)
  }

  pause(topicPartitions) {
    this.logger.info(`Pausing fetching from ${topicPartitions.length} topics`, {
      topicPartitions,
    })
    this.subscriptionState.pause(topicPartitions)
  }

  resume(topicPartitions) {
    this.logger.info(`Resuming fetching from ${topicPartitions.length} topics`, {
      topicPartitions,
    })
    this.subscriptionState.resume(topicPartitions)
  }

  assigned() {
    return this.subscriptionState.assigned()
  }

  paused() {
    return this.subscriptionState.paused()
  }

  async commitOffsetsIfNecessary() {
    await this.offsetManager.commitOffsetsIfNecessary()
  }

  async commitOffsets(offsets) {
    await this.offsetManager.commitOffsets(offsets)
  }

  uncommittedOffsets() {
    return this.offsetManager.uncommittedOffsets()
  }

  async heartbeat({ interval }) {
    return this[PRIVATE.SHAREDHEARTBEAT]({ interval })
  }

  async fetch(nodeId) {
    try {
      await this.cluster.refreshMetadataIfNecessary()
      this.checkForStaleAssignment()

      let topicPartitions = this.subscriptionState.assigned()
      topicPartitions = this.filterPartitionsByNode(nodeId, topicPartitions)

      await this.seekOffsets(topicPartitions)

      const committedOffsets = this.offsetManager.committedOffsets()
      const activeTopicPartitions = this.getActiveTopicPartitions()

      const requests = topicPartitions
        .map(({ topic, partitions }) => ({
          topic,
          partitions: partitions
            .filter(
              partition =>
                /**
                 * When recovering from OffsetOutOfRange, each partition can recover
                 * concurrently, which invalidates resolved and committed offsets as part
                 * of the recovery mechanism (see OffsetManager.clearOffsets). In concurrent
                 * scenarios this can initiate a new fetch with invalid offsets.
                 *
                 * This was further highlighted by https://github.com/tulios/kafkajs/pull/570,
                 * which increased concurrency, making this more likely to happen.
                 *
                 * This is solved by only making requests for partitions with initialized offsets.
                 *
                 * See the following pull request which explains the context of the problem:
                 * @issue https://github.com/tulios/kafkajs/pull/578
                 */
                committedOffsets[topic][partition] != null &&
                activeTopicPartitions[topic].has(partition)
            )
            .map(partition => ({
              partition,
              fetchOffset: this.offsetManager.nextOffset(topic, partition).toString(),
              maxBytes: this.maxBytesPerPartition,
            })),
        }))
        .filter(({ partitions }) => partitions.length)

      if (!requests.length) {
        await sleep(this.maxWaitTime)
        return []
      }

      const broker = await this.cluster.findBroker({ nodeId })

      const { responses } = await broker.fetch({
        maxWaitTime: this.maxWaitTime,
        minBytes: this.minBytes,
        maxBytes: this.maxBytes,
        isolationLevel: this.isolationLevel,
        topics: requests,
        rackId: this.rackId,
      })

      return flatMap(responses, ({ topicName, partitions }) => {
        const topicRequestData = requests.find(({ topic }) => topic === topicName)

        let preferredReadReplicas = this.preferredReadReplicasPerTopicPartition[topicName]
        if (!preferredReadReplicas) {
          this.preferredReadReplicasPerTopicPartition[topicName] = preferredReadReplicas = {}
        }

<<<<<<< HEAD
        return partitions
          .filter(
            ({ partition }) =>
              !this.seekOffset.has(topicName, partition) &&
              !this.subscriptionState.isPaused(topicName, partition)
          )
          .map(partitionData => {
            const { partition, preferredReadReplica } = partitionData

            if (preferredReadReplica != null && preferredReadReplica !== -1) {
              const { nodeId: currentPreferredReadReplica } = preferredReadReplicas[partition] || {}
              if (currentPreferredReadReplica !== preferredReadReplica) {
                this.logger.info(`Preferred read replica is now ${preferredReadReplica}`, {
                  groupId: this.groupId,
                  memberId: this.memberId,
                  topic: topicName,
                  partition,
                })
              }
              preferredReadReplicas[partition] = {
                nodeId: preferredReadReplica,
                expireAt: Date.now() + this.metadataMaxAge,
              }
            }

            const partitionRequestData = topicRequestData.partitions.find(
              ({ partition }) => partition === partitionData.partition
            )
=======
          return partitions
            .filter(
              partitionData =>
                !this.seekOffset.has(topicName, partitionData.partition) &&
                !this.subscriptionState.isPaused(topicName, partitionData.partition)
            )
            .map(partitionData => {
              const { partition, preferredReadReplica } = partitionData
              if (preferredReadReplica != null && preferredReadReplica !== -1) {
                const { nodeId: currentPreferredReadReplica } =
                  preferredReadReplicas[partition] || {}
                if (currentPreferredReadReplica !== preferredReadReplica) {
                  this.logger.info(`Preferred read replica is now ${preferredReadReplica}`, {
                    groupId: this.groupId,
                    memberId: this.memberId,
                    topic: topicName,
                    partition,
                  })
                }
                preferredReadReplicas[partition] = {
                  nodeId: preferredReadReplica,
                  expireAt: Date.now() + this.metadataMaxAge,
                }
              }

              const partitionRequestData = topicRequestData.partitions.find(
                ({ partition }) => partition === partitionData.partition
              )

              const fetchedOffset = partitionRequestData.fetchOffset
              return new Batch(topicName, fetchedOffset, partitionData)
            })
        })
>>>>>>> 6587cfa3

            const fetchedOffset = partitionRequestData.fetchOffset
            const batch = new Batch(topicName, fetchedOffset, partitionData)

            /**
             * Resolve the offset to skip the control batch since `eachBatch` or `eachMessage` callbacks
             * won't process empty batches
             *
             * @see https://github.com/apache/kafka/blob/9aa660786e46c1efbf5605a6a69136a1dac6edb9/clients/src/main/java/org/apache/kafka/clients/consumer/internals/Fetcher.java#L1499-L1505
             */
            if (batch.isEmptyControlRecord() || batch.isEmptyDueToLogCompactedMessages()) {
              this.resolveOffset({
                topic: batch.topic,
                partition: batch.partition,
                offset: batch.lastOffset(),
              })
            }

            return batch
          })
      })
    } catch (e) {
      await this.recoverFromFetch(e)
    }
  }

  async recoverFromFetch(e) {
    if (STALE_METADATA_ERRORS.includes(e.type) || e.name === 'KafkaJSTopicMetadataNotLoaded') {
      this.logger.debug('Stale cluster metadata, refreshing...', {
        groupId: this.groupId,
        memberId: this.memberId,
        error: e.message,
      })

      await this.cluster.refreshMetadata()
      await this.joinAndSync()
      throw new KafkaJSError(e.message)
    }

    if (e.name === 'KafkaJSStaleTopicMetadataAssignment') {
      this.logger.warn(`${e.message}, resync group`, {
        groupId: this.groupId,
        memberId: this.memberId,
        topic: e.topic,
        unknownPartitions: e.unknownPartitions,
      })

      await this.joinAndSync()
    }

    if (e.name === 'KafkaJSOffsetOutOfRange') {
      await this.recoverFromOffsetOutOfRange(e)
    }

    if (e.name === 'KafkaJSConnectionClosedError') {
      this.cluster.removeBroker({ host: e.host, port: e.port })
    }

    if (e.name === 'KafkaJSBrokerNotFound' || e.name === 'KafkaJSConnectionClosedError') {
      this.logger.debug(`${e.message}, refreshing metadata and retrying...`)
      await this.cluster.refreshMetadata()
    }

    throw e
  }

  async recoverFromOffsetOutOfRange(e) {
    // If we are fetching from a follower try with the leader before resetting offsets
    const preferredReadReplicas = this.preferredReadReplicasPerTopicPartition[e.topic]
    if (preferredReadReplicas && typeof preferredReadReplicas[e.partition] === 'number') {
      this.logger.info('Offset out of range while fetching from follower, retrying with leader', {
        topic: e.topic,
        partition: e.partition,
        groupId: this.groupId,
        memberId: this.memberId,
      })
      delete preferredReadReplicas[e.partition]
    } else {
      this.logger.error('Offset out of range, resetting to default offset', {
        topic: e.topic,
        partition: e.partition,
        groupId: this.groupId,
        memberId: this.memberId,
      })

      await this.offsetManager.setDefaultOffset({
        topic: e.topic,
        partition: e.partition,
      })
    }
  }

  generatePartitionsPerSubscribedTopic() {
    const map = new Map()

    for (const topic of this.topicsSubscribed) {
      const partitions = this.cluster
        .findTopicPartitionMetadata(topic)
        .map(m => m.partitionId)
        .sort()

      map.set(topic, partitions)
    }

    return map
  }

  checkForStaleAssignment() {
    if (!this.partitionsPerSubscribedTopic) {
      return
    }

    const newPartitionsPerSubscribedTopic = this.generatePartitionsPerSubscribedTopic()

    for (const [topic, partitions] of newPartitionsPerSubscribedTopic) {
      const diff = arrayDiff(partitions, this.partitionsPerSubscribedTopic.get(topic))

      if (diff.length > 0) {
        throw new KafkaJSStaleTopicMetadataAssignment('Topic has been updated', {
          topic,
          unknownPartitions: diff,
        })
      }
    }
  }

  async seekOffsets(topicPartitions) {
    for (const { topic, partitions } of topicPartitions) {
      for (const partition of partitions) {
        const seekEntry = this.seekOffset.pop(topic, partition)
        if (!seekEntry) {
          continue
        }

        this.logger.debug('Seek offset', {
          groupId: this.groupId,
          memberId: this.memberId,
          seek: seekEntry,
        })
        await this.offsetManager.seek(seekEntry)
      }
    }

    await this.offsetManager.resolveOffsets()
  }

  hasSeekOffset({ topic, partition }) {
    return this.seekOffset.has(topic, partition)
  }

  /**
   * For each of the partitions find the best nodeId to read it from
   *
   * @param {string} topic
   * @param {number[]} partitions
   * @returns {{[nodeId: number]: number[]}} per-node assignment of partitions
   * @see Cluster~findLeaderForPartitions
   */
  // Invariant: The resulting object has each partition referenced exactly once
  findReadReplicaForPartitions(topic, partitions) {
    const partitionMetadata = this.cluster.findTopicPartitionMetadata(topic)
    const preferredReadReplicas = this.preferredReadReplicasPerTopicPartition[topic]
    return partitions.reduce((result, id) => {
      const partitionId = parseInt(id, 10)
      const metadata = partitionMetadata.find(p => p.partitionId === partitionId)
      if (!metadata) {
        return result
      }

      if (metadata.leader == null) {
        throw new KafkaJSError('Invalid partition metadata', { topic, partitionId, metadata })
      }

      // Pick the preferred replica if there is one, and it isn't known to be offline, otherwise the leader.
      let nodeId = metadata.leader
      if (preferredReadReplicas) {
        const { nodeId: preferredReadReplica, expireAt } = preferredReadReplicas[partitionId] || {}
        if (Date.now() >= expireAt) {
          this.logger.debug('Preferred read replica information has expired, using leader', {
            topic,
            partitionId,
            groupId: this.groupId,
            memberId: this.memberId,
            preferredReadReplica,
            leader: metadata.leader,
          })
          // Drop the entry
          delete preferredReadReplicas[partitionId]
        } else if (preferredReadReplica != null) {
          // Valid entry, check whether it is not offline
          // Note that we don't delete the preference here, and rather hope that eventually that replica comes online again
          const offlineReplicas = metadata.offlineReplicas
          if (Array.isArray(offlineReplicas) && offlineReplicas.includes(nodeId)) {
            this.logger.debug('Preferred read replica is offline, using leader', {
              topic,
              partitionId,
              groupId: this.groupId,
              memberId: this.memberId,
              preferredReadReplica,
              leader: metadata.leader,
            })
          } else {
            nodeId = preferredReadReplica
          }
        }
      }
      const current = result[nodeId] || []
      return { ...result, [nodeId]: [...current, partitionId] }
    }, {})
  }

  filterPartitionsByNode(nodeId, topicPartitions) {
    return topicPartitions.map(({ topic, partitions }) => ({
      topic,
      partitions: this.findReadReplicaForPartitions(topic, partitions)[nodeId] || [],
    }))
  }

  getActiveTopicPartitions() {
    return this.subscriptionState
      .active()
      .reduce((acc, { topic, partitions }) => ({ ...acc, [topic]: new Set(partitions) }), {})
  }
}<|MERGE_RESOLUTION|>--- conflicted
+++ resolved
@@ -488,7 +488,6 @@
           this.preferredReadReplicasPerTopicPartition[topicName] = preferredReadReplicas = {}
         }
 
-<<<<<<< HEAD
         return partitions
           .filter(
             ({ partition }) =>
@@ -517,60 +516,8 @@
             const partitionRequestData = topicRequestData.partitions.find(
               ({ partition }) => partition === partitionData.partition
             )
-=======
-          return partitions
-            .filter(
-              partitionData =>
-                !this.seekOffset.has(topicName, partitionData.partition) &&
-                !this.subscriptionState.isPaused(topicName, partitionData.partition)
-            )
-            .map(partitionData => {
-              const { partition, preferredReadReplica } = partitionData
-              if (preferredReadReplica != null && preferredReadReplica !== -1) {
-                const { nodeId: currentPreferredReadReplica } =
-                  preferredReadReplicas[partition] || {}
-                if (currentPreferredReadReplica !== preferredReadReplica) {
-                  this.logger.info(`Preferred read replica is now ${preferredReadReplica}`, {
-                    groupId: this.groupId,
-                    memberId: this.memberId,
-                    topic: topicName,
-                    partition,
-                  })
-                }
-                preferredReadReplicas[partition] = {
-                  nodeId: preferredReadReplica,
-                  expireAt: Date.now() + this.metadataMaxAge,
-                }
-              }
-
-              const partitionRequestData = topicRequestData.partitions.find(
-                ({ partition }) => partition === partitionData.partition
-              )
-
-              const fetchedOffset = partitionRequestData.fetchOffset
-              return new Batch(topicName, fetchedOffset, partitionData)
-            })
-        })
->>>>>>> 6587cfa3
-
             const fetchedOffset = partitionRequestData.fetchOffset
-            const batch = new Batch(topicName, fetchedOffset, partitionData)
-
-            /**
-             * Resolve the offset to skip the control batch since `eachBatch` or `eachMessage` callbacks
-             * won't process empty batches
-             *
-             * @see https://github.com/apache/kafka/blob/9aa660786e46c1efbf5605a6a69136a1dac6edb9/clients/src/main/java/org/apache/kafka/clients/consumer/internals/Fetcher.java#L1499-L1505
-             */
-            if (batch.isEmptyControlRecord() || batch.isEmptyDueToLogCompactedMessages()) {
-              this.resolveOffset({
-                topic: batch.topic,
-                partition: batch.partition,
-                offset: batch.lastOffset(),
-              })
-            }
-
-            return batch
+            return new Batch(topicName, fetchedOffset, partitionData)
           })
       })
     } catch (e) {
