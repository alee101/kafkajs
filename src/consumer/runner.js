--- conflicted
+++ resolved
@@ -458,54 +458,7 @@
       await this.heartbeat()
     }
 
-<<<<<<< HEAD
-    return this.retrier(async (bail, retryCount, retryTime) => {
-      try {
-        await onBatch(batch)
-      } catch (e) {
-        if (!this.running) {
-          this.logger.debug('consumer not running, exiting', {
-            error: e.message,
-            groupId: this.consumerGroup.groupId,
-            memberId: this.consumerGroup.memberId,
-          })
-          return
-        }
-
-        if (
-          isRebalancing(e) ||
-          e.type === 'UNKNOWN_MEMBER_ID' ||
-          e.name === 'KafkaJSNotImplemented'
-        ) {
-          return bail(e)
-        }
-
-        if (this.consumerGroup.isPaused(batch.topic, batch.partition)) {
-          this.logger.debug('topic-partition paused, will not retry', {
-            error: e.message,
-            groupId: this.consumerGroup.groupId,
-            memberId: this.consumerGroup.memberId,
-            topic: batch.topic,
-            partition: batch.partition,
-          })
-          return
-        }
-
-        this.logger.debug('Error while fetching data, trying again...', {
-          groupId: this.consumerGroup.groupId,
-          memberId: this.consumerGroup.memberId,
-          error: e.message,
-          stack: e.stack,
-          retryCount,
-          retryTime,
-        })
-
-        throw e
-      }
-    })
-=======
     await onBatch(batch)
->>>>>>> 51a4947c
   }
 
   autoCommitOffsets() {
