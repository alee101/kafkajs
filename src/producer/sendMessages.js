--- conflicted
+++ resolved
@@ -20,15 +20,10 @@
     /** @type {Map<import("../../types").Broker, any[]>} */
     const responsePerBroker = new Map()
 
-<<<<<<< HEAD
-    const topics = topicMessages.map(message => message.topic)
-
-=======
     /** @param {Map<import("../../types").Broker, any[]>} responsePerBroker */
->>>>>>> 801dc9d7
     const createProducerRequests = async responsePerBroker => {
       const topicMetadata = new Map()
-
+      const topics = topicMessages.map(message => message.topic)
       await cluster.refreshMetadataIfNecessary(topics)
 
       for (const { topic, messages } of topicMessages) {
@@ -132,7 +127,6 @@
 
     return retrier(async (bail, retryCount, retryTime) => {
       const topics = topicMessages.map(({ topic }) => topic)
-      await cluster.addMultipleTargetTopics(topics)
 
       try {
         const requests = await createProducerRequests(responsePerBroker)
@@ -140,10 +134,6 @@
         const responses = Array.from(responsePerBroker.values())
         return flatten(responses)
       } catch (e) {
-<<<<<<< HEAD
-        if (staleMetadata(e) || e.name === 'KafkaJSMetadataNotLoaded') {
-          await cluster.refreshMetadata(topics)
-=======
         if (e.name === 'KafkaJSConnectionClosedError') {
           cluster.removeBroker({ host: e.host, port: e.port })
         }
@@ -154,9 +144,8 @@
             retryTime,
           })
           await cluster.connect()
-          await cluster.refreshMetadata()
+          await cluster.refreshMetadata(topics)
           throw e
->>>>>>> 801dc9d7
         }
 
         // This is necessary in case the metadata is stale and the number of partitions
@@ -169,7 +158,7 @@
           (e.name === 'KafkaJSProtocolError' && e.retriable)
         ) {
           logger.error(`Failed to send messages: ${e.message}`, { retryCount, retryTime })
-          await cluster.refreshMetadata()
+          await cluster.refreshMetadata(topics)
           throw e
         }
 
