--- conflicted
+++ resolved
@@ -58,20 +58,12 @@
     ]
 
     cluster = {
-<<<<<<< HEAD
-=======
-      addMultipleTargetTopics: jest.fn(),
->>>>>>> 801dc9d7
       refreshMetadata: jest.fn(),
       refreshMetadataIfNecessary: jest.fn(),
       findTopicPartitionMetadata: jest.fn(() => topicPartitionMetadata),
       findLeaderForPartitions: jest.fn(() => partitionsPerLeader),
       findBroker: jest.fn(({ nodeId }) => brokers[nodeId]),
-<<<<<<< HEAD
-=======
-      targetTopics: new Set(),
       isConnected: jest.fn(() => true),
->>>>>>> 801dc9d7
     }
     messagesPerPartition = {
       '0': [{ key: '3' }, { key: '6' }, { key: '9' }],
