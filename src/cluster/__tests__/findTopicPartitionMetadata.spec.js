--- conflicted
+++ resolved
@@ -9,17 +9,6 @@
   })
 
   test('returns the partition metadata of a topic', () => {
-<<<<<<< HEAD
-    const partitionMetadata = {
-      isr: [2],
-      leader: 2,
-      partitionErrorCode: 0,
-      partitionId: 0,
-      replicas: [2],
-    }
-    cluster.brokerPool.metadata = {}
-    cluster.brokerPool.topicMetadataCache.set(topic, { metadata: { topic, partitionMetadata } })
-=======
     const partitionMetadata = [
       {
         isr: [2],
@@ -30,7 +19,7 @@
       },
     ]
     cluster.brokerPool.metadata = { topicMetadata: [{ topic, partitionMetadata }] }
->>>>>>> 801dc9d7
+    cluster.brokerPool.topicMetadataCache.set(topic, { metadata: { topic, partitionMetadata } })
     expect(cluster.findTopicPartitionMetadata(topic)).toEqual(partitionMetadata)
   })
 
@@ -49,17 +38,6 @@
   })
 
   it('returns an empty array if there is no metadata for a given topic', () => {
-<<<<<<< HEAD
-    const partitionMetadata = {
-      isr: [2],
-      leader: 2,
-      partitionErrorCode: 0,
-      partitionId: 0,
-      replicas: [2],
-    }
-    cluster.brokerPool.metadata = {}
-    cluster.brokerPool.topicMetadataCache.set(topic, { topic, partitionMetadata })
-=======
     const partitionMetadata = [
       {
         isr: [2],
@@ -69,8 +47,8 @@
         replicas: [2],
       },
     ]
-    cluster.brokerPool.metadata = { topicMetadata: [{ topic, partitionMetadata }] }
->>>>>>> 801dc9d7
+    cluster.brokerPool.metadata = {}
+    cluster.brokerPool.topicMetadataCache.set(topic, { topic, partitionMetadata })
     const anotherTopic = `test-topic-${secureRandom()}`
     expect(cluster.findTopicPartitionMetadata(anotherTopic)).toEqual([])
   })
